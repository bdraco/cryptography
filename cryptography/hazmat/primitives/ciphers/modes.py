# Licensed under the Apache License, Version 2.0 (the "License");
# you may not use this file except in compliance with the License.
# You may obtain a copy of the License at
#
#    http://www.apache.org/licenses/LICENSE-2.0
#
# Unless required by applicable law or agreed to in writing, software
# distributed under the License is distributed on an "AS IS" BASIS,
# WITHOUT WARRANTIES OR CONDITIONS OF ANY KIND, either express or
# implied.
# See the License for the specific language governing permissions and
# limitations under the License.

from __future__ import absolute_import, division, print_function

from cryptography import utils
from cryptography.hazmat.primitives import interfaces


@utils.register_interface(interfaces.Mode)
@utils.register_interface(interfaces.ModeWithInitializationVector)
class CBC(object):
    name = "CBC"

    def __init__(self, initialization_vector):
        self.initialization_vector = initialization_vector

    def validate_for_algorithm(self, algorithm):
        if len(self.initialization_vector) * 8 != algorithm.block_size:
            raise ValueError("Invalid iv size ({0}) for {1}".format(
                len(self.initialization_vector), self.name
            ))


@utils.register_interface(interfaces.Mode)
class ECB(object):
    name = "ECB"

    def validate_for_algorithm(self, algorithm):
        pass


@utils.register_interface(interfaces.Mode)
@utils.register_interface(interfaces.ModeWithInitializationVector)
class OFB(object):
    name = "OFB"

    def __init__(self, initialization_vector):
        self.initialization_vector = initialization_vector

    def validate_for_algorithm(self, algorithm):
        if len(self.initialization_vector) * 8 != algorithm.block_size:
            raise ValueError("Invalid iv size ({0}) for {1}".format(
                len(self.initialization_vector), self.name
            ))


@utils.register_interface(interfaces.Mode)
@utils.register_interface(interfaces.ModeWithInitializationVector)
class CFB(object):
    name = "CFB"

    def __init__(self, initialization_vector):
        self.initialization_vector = initialization_vector

    def validate_for_algorithm(self, algorithm):
        if len(self.initialization_vector) * 8 != algorithm.block_size:
            raise ValueError("Invalid iv size ({0}) for {1}".format(
                len(self.initialization_vector), self.name
            ))


@utils.register_interface(interfaces.Mode)
@utils.register_interface(interfaces.ModeWithNonce)
class CTR(object):
    name = "CTR"

    def __init__(self, nonce):
        self.nonce = nonce

    def validate_for_algorithm(self, algorithm):
        if len(self.nonce) * 8 != algorithm.block_size:
            raise ValueError("Invalid nonce size ({0}) for {1}".format(
                len(self.nonce), self.name
            ))


@utils.register_interface(interfaces.Mode)
@utils.register_interface(interfaces.ModeWithInitializationVector)
@utils.register_interface(interfaces.ModeWithAuthenticationTag)
class GCM(object):
    name = "GCM"

    def __init__(self, initialization_vector, tag=None):
<<<<<<< HEAD
        # len(initialization_vector) must in [1, 2 ** 64), but it's impossible
        # to actually construct a bytes object that large, so we don't check
        # for it
=======
        if tag is not None and len(tag) < 4:
            raise ValueError(
                "Authentication tag must be 4 bytes or longer"
            )

>>>>>>> a6d5d6ec
        self.initialization_vector = initialization_vector
        self.tag = tag

    def validate_for_algorithm(self, algorithm):
        pass<|MERGE_RESOLUTION|>--- conflicted
+++ resolved
@@ -92,17 +92,14 @@
     name = "GCM"
 
     def __init__(self, initialization_vector, tag=None):
-<<<<<<< HEAD
         # len(initialization_vector) must in [1, 2 ** 64), but it's impossible
         # to actually construct a bytes object that large, so we don't check
         # for it
-=======
         if tag is not None and len(tag) < 4:
             raise ValueError(
                 "Authentication tag must be 4 bytes or longer"
             )
 
->>>>>>> a6d5d6ec
         self.initialization_vector = initialization_vector
         self.tag = tag
 
